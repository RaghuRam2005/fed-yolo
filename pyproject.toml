--- conflicted
+++ resolved
@@ -1,11 +1,6 @@
 [build-system]
-<<<<<<< HEAD
-requires = ["setuptools>=65", "wheel"]
+requires = ["setuptools>=65", "wheel", "hatchling"]
 build-backend = "setuptools.build_meta"
-
-=======
-requires = ["hatchling"]
->>>>>>> 51116afd
 
 [project]
 name = "fed-yolo"
@@ -118,11 +113,7 @@
 lr = 0.01
 
 [tool.setuptools]
-<<<<<<< HEAD
 packages = ["obj_yolo"]
-=======
-packages = ["obj_yolo", "ultralytics"]
->>>>>>> 51116afd
 
 [tool.flwr.federations]
 default = "local-simulation"
